#!/usr/bin/env python
# -*- coding: utf8 -*-

try:
    import unittest2 as unittest
except ImportError:
    import unittest

import agate
import agateexcel

class TestXLSX(agate.AgateTestCase):
    def setUp(self):
        self.rows = (
            (1, 'a', True, '11/4/2015', '11/4/2015 12:22 PM'),
            (2, u'👍', False, '11/5/2015', '11/4/2015 12:45 PM'),
            (None, 'b', None, None, None)
        )

        self.column_names = [
            'number', 'text', 'boolean', 'date', 'datetime'
        ]

        self.column_types = [
            agate.Number(), agate.Text(), agate.Boolean(),
            agate.Date(), agate.DateTime()
        ]

        self.table = agate.Table(self.rows, self.column_names, self.column_types)

    def test_from_xlsx(self):
        table = agate.Table.from_xlsx('examples/test.xlsx')

        self.assertColumnNames(table, self.column_names)
        self.assertColumnTypes(table, [agate.Number, agate.Text, agate.Boolean, agate.Date, agate.DateTime])
        self.assertRows(table, [r.values() for r in self.table.rows])

    def test_file_like(self):
        with open('examples/test.xlsx', 'rb') as f:
            table = agate.Table.from_xlsx(f)

        self.assertColumnNames(table, self.column_names)
        self.assertColumnTypes(table, [agate.Number, agate.Text, agate.Boolean, agate.Date, agate.DateTime])
        self.assertRows(table, [r.values() for r in self.table.rows])

    def test_sheet_name(self):
        table = agate.Table.from_xlsx('examples/test_sheets.xlsx', 'data')

        self.assertColumnNames(table, self.column_names)
        self.assertColumnTypes(table, [agate.Number, agate.Text, agate.Boolean, agate.Date, agate.DateTime])
        self.assertRows(table, [r.values() for r in self.table.rows])

    def test_sheet_index(self):
        table = agate.Table.from_xlsx('examples/test_sheets.xlsx', 1)

        self.assertColumnNames(table, self.column_names)
        self.assertColumnTypes(table, [agate.Number, agate.Text, agate.Boolean, agate.Date, agate.DateTime])
        self.assertRows(table, [r.values() for r in self.table.rows])

<<<<<<< HEAD
    def test_empty(self):
        table = agate.Table.from_xlsx('examples/test_empty.xlsx')

        self.assertColumnNames(table, [])
        self.assertColumnTypes(table, [])
        self.assertRows(table, [])
=======
    def test_numeric_column_name(self):
        table = agate.Table.from_xlsx('examples/test_numeric_column_name.xlsx')

        self.assertColumnNames(table, ['Country', '2013'])
        self.assertColumnTypes(table, [agate.Text, agate.Number])
        self.assertRows(table, [
            ['Canada', 35160000]
        ])
>>>>>>> 4dafdf99
<|MERGE_RESOLUTION|>--- conflicted
+++ resolved
@@ -57,14 +57,13 @@
         self.assertColumnTypes(table, [agate.Number, agate.Text, agate.Boolean, agate.Date, agate.DateTime])
         self.assertRows(table, [r.values() for r in self.table.rows])
 
-<<<<<<< HEAD
     def test_empty(self):
         table = agate.Table.from_xlsx('examples/test_empty.xlsx')
 
         self.assertColumnNames(table, [])
         self.assertColumnTypes(table, [])
         self.assertRows(table, [])
-=======
+
     def test_numeric_column_name(self):
         table = agate.Table.from_xlsx('examples/test_numeric_column_name.xlsx')
 
@@ -72,5 +71,4 @@
         self.assertColumnTypes(table, [agate.Text, agate.Number])
         self.assertRows(table, [
             ['Canada', 35160000]
-        ])
->>>>>>> 4dafdf99
+        ])