--- conflicted
+++ resolved
@@ -70,7 +70,6 @@
             [2, 1, 0]
         ])
 
-<<<<<<< HEAD
     def test_ambiguous_date(self):
         table = agate.Table.from_xls('examples/test_ambiguous_date.xls')
 
@@ -78,7 +77,7 @@
         self.assertColumnTypes(table, [agate.Date])
         self.assertRows(table, [
             [datetime.date(1900, 1, 1)]
-=======
+
     def test_empty(self):
         table = agate.Table.from_xls('examples/test_empty.xls')
 
@@ -93,5 +92,4 @@
         self.assertColumnTypes(table, [agate.Text, agate.Number])
         self.assertRows(table, [
             ['Canada', 35160000]
->>>>>>> 4840d202
         ])